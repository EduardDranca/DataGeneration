--- conflicted
+++ resolved
@@ -13,11 +13,8 @@
 | **[05-financial-transactions](05-financial-transactions/)** | Banking system | Financial data, high-volume transactions  |
 | **[06-educational-system](06-educational-system/)**         | School management | Academic data, regex patterns, grading    |
 | **[07-custom-generator](07-custom-generator/)**             | Custom business logic | Custom generators, domain-specific rules  |
-<<<<<<< HEAD
 | **[08-conditional-references](08-conditional-references/)** | Filtered references | Conditional filtering, AND/OR operators   |
-=======
 | **[08-range-references](08-range-references/)**             | Range-based references | Subset selection, regional management     |
->>>>>>> d6b33557
 
 ## Quick Start
 
@@ -55,11 +52,8 @@
 | Feature | Examples Using It |
 |---------|-------------------|
 | **Entity Relationships** | All examples (using `ref` for cross-collection references) |
-<<<<<<< HEAD
 | **Conditional References** | Conditional References (filtered collections with AND/OR logic) |
-=======
 | **Range References** | Range References (subset selection by index range) |
->>>>>>> d6b33557
 | **Arrays & Collections** | Company (skills), Social Media (hashtags), Education (enrollments) |
 | **Weighted Choices** | Company (manager probability), Social Media (verification rates) |
 | **Complex Objects** | E-commerce (addresses), Financial (transaction details) |
@@ -78,11 +72,8 @@
 | Financial | 73 records | 4 | Banking simulation |
 | Educational | 97 records | 4 | School system testing |
 | Custom Generator | 19 records | 3 | Custom business logic |
-<<<<<<< HEAD
 | Conditional References | 148 records | 8 | Business rule enforcement |
-=======
 | Range References | 34 records | 3 | Regional/tiered structures |
->>>>>>> d6b33557
 
 ## Integration Patterns
 
