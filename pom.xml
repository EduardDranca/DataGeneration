<?xml version="1.0" encoding="UTF-8"?>
<project xmlns="http://maven.apache.org/POM/4.0.0"
         xmlns:xsi="http://www.w3.org/2001/XMLSchema-instance"
         xsi:schemaLocation="http://maven.apache.org/POM/4.0.0 http://maven.apache.org/xsd/maven-4.0.0.xsd">
    <modelVersion>4.0.0</modelVersion>

    <groupId>io.github.eduarddranca</groupId>
    <artifactId>data-generation</artifactId>
    <version>0.1.0</version>
    <packaging>jar</packaging>

    <name>DataGeneration</name>
    <description>A powerful Java library for generating complex, realistic test data using a declarative JSON DSL</description>
    <url>https://github.com/eduarddranca/DataGeneration</url>

    <licenses>
        <license>
            <name>MIT License</name>
            <url>https://opensource.org/licenses/MIT</url>
            <distribution>repo</distribution>
        </license>
    </licenses>

    <developers>
        <developer>
            <id>eduarddranca</id>
            <name>Eduard Dranca-Coconeanu</name>
            <email>eduarddranca_datageneration@proton.me</email>
            <url>https://github.com/eduarddranca</url>
        </developer>
    </developers>

    <scm>
        <connection>scm:git:git://github.com/eduarddranca/DataGeneration.git</connection>
        <developerConnection>scm:git:ssh://github.com:eduarddranca/DataGeneration.git</developerConnection>
        <url>https://github.com/eduarddranca/DataGeneration/tree/main</url>
    </scm>

    <issueManagement>
        <system>GitHub</system>
        <url>https://github.com/eduarddranca/DataGeneration/issues</url>
    </issueManagement>

    <properties>
        <maven.compiler.source>17</maven.compiler.source>
        <maven.compiler.target>17</maven.compiler.target>
        <project.build.sourceEncoding>UTF-8</project.build.sourceEncoding>
        <maven.compiler.release>17</maven.compiler.release>

        <!-- SonarQube properties -->
        <sonar.organization>eduarddranca</sonar.organization>
        <sonar.projectKey>EduardDranca_DataGeneration</sonar.projectKey>
        <sonar.host.url>https://sonarcloud.io</sonar.host.url>
        <sonar.coverage.jacoco.xmlReportPaths>target/site/jacoco/jacoco.xml</sonar.coverage.jacoco.xmlReportPaths>

        <!-- Plugin versions -->
<<<<<<< HEAD
        <maven-compiler-plugin.version>3.14.0</maven-compiler-plugin.version>
        <maven-surefire-plugin.version>3.5.4</maven-surefire-plugin.version>
=======
        <maven-compiler-plugin.version>3.14.1</maven-compiler-plugin.version>
        <maven-surefire-plugin.version>3.5.3</maven-surefire-plugin.version>
>>>>>>> fcffa0c7
        <maven-source-plugin.version>3.3.1</maven-source-plugin.version>
        <maven-javadoc-plugin.version>3.12.0</maven-javadoc-plugin.version>
        <jacoco-maven-plugin.version>0.8.12</jacoco-maven-plugin.version>
        <maven-gpg-plugin.version>3.2.7</maven-gpg-plugin.version>
        <sonar-maven-plugin.version>5.2.0.4988</sonar-maven-plugin.version>

        <!-- Dependency versions -->
        <jackson.version>2.17.1</jackson.version>
        <datafaker.version>2.5.0</datafaker.version>
        <junit.version>5.10.2</junit.version>
        <mockito.version>5.20.0</mockito.version>
        <assertj.version>3.24.2</assertj.version>
        <jsqlparser.version>4.7</jsqlparser.version>
        <opencsv.version>5.12.0</opencsv.version>
    </properties>

    <dependencies>
        <!-- Core dependencies -->
        <dependency>
            <groupId>com.fasterxml.jackson.core</groupId>
            <artifactId>jackson-databind</artifactId>
            <version>${jackson.version}</version>
        </dependency>

        <dependency>
            <groupId>net.datafaker</groupId>
            <artifactId>datafaker</artifactId>
            <version>${datafaker.version}</version>
        </dependency>

        <dependency>
            <groupId>com.opencsv</groupId>
            <artifactId>opencsv</artifactId>
            <version>${opencsv.version}</version>
        </dependency>

        <!-- Test dependencies -->
        <dependency>
            <groupId>org.junit.jupiter</groupId>
            <artifactId>junit-jupiter-api</artifactId>
            <version>${junit.version}</version>
            <scope>test</scope>
        </dependency>
        <dependency>
            <groupId>org.junit.jupiter</groupId>
            <artifactId>junit-jupiter-engine</artifactId>
            <version>${junit.version}</version>
            <scope>test</scope>
        </dependency>
        <dependency>
            <groupId>org.junit.jupiter</groupId>
            <artifactId>junit-jupiter-params</artifactId>
            <version>5.10.2</version>
            <scope>test</scope>
        </dependency>

        <dependency>
            <groupId>org.mockito</groupId>
            <artifactId>mockito-core</artifactId>
            <version>${mockito.version}</version>
            <scope>test</scope>
        </dependency>
        <dependency>
            <groupId>org.mockito</groupId>
            <artifactId>mockito-junit-jupiter</artifactId>
            <version>${mockito.version}</version>
            <scope>test</scope>
        </dependency>

        <dependency>
            <groupId>org.assertj</groupId>
            <artifactId>assertj-core</artifactId>
            <version>${assertj.version}</version>
            <scope>test</scope>
        </dependency>

        <dependency>
            <groupId>com.github.jsqlparser</groupId>
            <artifactId>jsqlparser</artifactId>
            <version>${jsqlparser.version}</version>
            <scope>test</scope>
        </dependency>
    </dependencies>

    <build>
        <plugins>
            <!-- Compiler plugin -->
            <plugin>
                <groupId>org.apache.maven.plugins</groupId>
                <artifactId>maven-compiler-plugin</artifactId>
                <version>${maven-compiler-plugin.version}</version>
                <configuration>
                    <release>${maven.compiler.release}</release>
                    <compilerArgs>
                        <arg>-parameters</arg>
                    </compilerArgs>
                </configuration>
            </plugin>

            <!-- Surefire plugin for tests -->
            <plugin>
                <groupId>org.apache.maven.plugins</groupId>
                <artifactId>maven-surefire-plugin</artifactId>
                <version>${maven-surefire-plugin.version}</version>
                <configuration>
                    <systemPropertyVariables>
                        <net.bytebuddy.experimental>true</net.bytebuddy.experimental>
                    </systemPropertyVariables>
                    <includes>
                        <include>**/*Test.java</include>
                        <include>**/*Tests.java</include>
                    </includes>
                </configuration>
            </plugin>

            <!-- Source plugin -->
            <plugin>
                <groupId>org.apache.maven.plugins</groupId>
                <artifactId>maven-source-plugin</artifactId>
                <version>${maven-source-plugin.version}</version>
                <executions>
                    <execution>
                        <id>attach-sources</id>
                        <goals>
                            <goal>jar-no-fork</goal>
                        </goals>
                    </execution>
                </executions>
            </plugin>

            <!-- Javadoc plugin -->
            <plugin>
                <groupId>org.apache.maven.plugins</groupId>
                <artifactId>maven-javadoc-plugin</artifactId>
                <version>${maven-javadoc-plugin.version}</version>
                <configuration>
                    <source>17</source>
                    <doclint>none</doclint>
                    <failOnError>false</failOnError>
                    <quiet>true</quiet>
                </configuration>
                <executions>
                    <execution>
                        <id>attach-javadocs</id>
                        <goals>
                            <goal>jar</goal>
                        </goals>
                    </execution>
                </executions>
            </plugin>

            <!-- JaCoCo for test coverage -->
            <plugin>
                <groupId>org.jacoco</groupId>
                <artifactId>jacoco-maven-plugin</artifactId>
                <version>${jacoco-maven-plugin.version}</version>
                <executions>
                    <execution>
                        <id>prepare-agent</id>
                        <goals>
                            <goal>prepare-agent</goal>
                        </goals>
                    </execution>
                    <execution>
                        <id>report</id>
                        <phase>test</phase>
                        <goals>
                            <goal>report</goal>
                        </goals>
                        <configuration>
                            <formats>
                                <format>XML</format>
                            </formats>
                        </configuration>
                    </execution>
                </executions>
            </plugin>

            <!-- SonarQube Maven plugin -->
            <plugin>
                <groupId>org.sonarsource.scanner.maven</groupId>
                <artifactId>sonar-maven-plugin</artifactId>
                <version>${sonar-maven-plugin.version}</version>
            </plugin>
        </plugins>
    </build>

    <profiles>
        <!-- Release profile for Maven Central -->
        <profile>
            <id>release</id>
            <build>
                <plugins>
                    <!-- GPG plugin for signing -->
                    <plugin>
                        <groupId>org.apache.maven.plugins</groupId>
                        <artifactId>maven-gpg-plugin</artifactId>
                        <version>${maven-gpg-plugin.version}</version>
                        <executions>
                            <execution>
                                <id>sign-artifacts</id>
                                <phase>verify</phase>
                                <goals>
                                    <goal>sign</goal>
                                </goals>
                            </execution>
                        </executions>
                    </plugin>

                    <!-- Central Publishing plugin -->
                    <plugin>
                        <groupId>org.sonatype.central</groupId>
                        <artifactId>central-publishing-maven-plugin</artifactId>
                        <version>0.8.0</version>
                        <extensions>true</extensions>
                        <configuration>
                            <autoPublish>true</autoPublish>
                            <publishingServerId>central</publishingServerId>
                        </configuration>
                    </plugin>
                </plugins>
            </build>
        </profile>
    </profiles>

</project><|MERGE_RESOLUTION|>--- conflicted
+++ resolved
@@ -54,13 +54,8 @@
         <sonar.coverage.jacoco.xmlReportPaths>target/site/jacoco/jacoco.xml</sonar.coverage.jacoco.xmlReportPaths>
 
         <!-- Plugin versions -->
-<<<<<<< HEAD
-        <maven-compiler-plugin.version>3.14.0</maven-compiler-plugin.version>
         <maven-surefire-plugin.version>3.5.4</maven-surefire-plugin.version>
-=======
         <maven-compiler-plugin.version>3.14.1</maven-compiler-plugin.version>
-        <maven-surefire-plugin.version>3.5.3</maven-surefire-plugin.version>
->>>>>>> fcffa0c7
         <maven-source-plugin.version>3.3.1</maven-source-plugin.version>
         <maven-javadoc-plugin.version>3.12.0</maven-javadoc-plugin.version>
         <jacoco-maven-plugin.version>0.8.12</jacoco-maven-plugin.version>
