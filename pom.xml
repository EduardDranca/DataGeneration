--- conflicted
+++ resolved
@@ -66,13 +66,8 @@
         <jackson.version>2.17.1</jackson.version>
         <datafaker.version>2.5.0</datafaker.version>
         <junit.version>5.10.2</junit.version>
-<<<<<<< HEAD
-        <mockito.version>5.8.0</mockito.version>
+        <mockito.version>5.20.0</mockito.version>
         <assertj.version>3.27.5</assertj.version>
-=======
-        <mockito.version>5.20.0</mockito.version>
-        <assertj.version>3.24.2</assertj.version>
->>>>>>> fcffa0c7
         <jsqlparser.version>4.7</jsqlparser.version>
         <opencsv.version>5.12.0</opencsv.version>
     </properties>
