--- conflicted
+++ resolved
@@ -52,17 +52,8 @@
 
         List<FilterNode> filters = buildReferenceFilters(fieldName, fieldDef);
 
-<<<<<<< HEAD
-        AbstractReferenceNode referenceNode = parseReference(fieldName, reference, filters, sequential);
-        if (referenceNode != null) {
-            return referenceNode;
-        }
-
-        return new SimpleReferenceNode(reference, null, filters, sequential);
-=======
         return parseReference(fieldName, reference, filters, sequential)
                 .orElseGet(() -> new SimpleReferenceNode(reference, null, filters, sequential));
->>>>>>> d6b33557
     }
 
     private DslNode buildReferenceSpreadField(String fieldName, JsonNode fieldDef) {
@@ -75,12 +66,7 @@
         AbstractReferenceNode referenceNode = parseReference(fieldName, reference, filters, sequential)
                 .orElseGet(() -> new SimpleReferenceNode(reference, null, filters, sequential));
 
-<<<<<<< HEAD
-        SimpleReferenceNode fallbackNode = new SimpleReferenceNode(reference, null, filters, sequential);
-        return new ReferenceSpreadFieldNode(fallbackNode, fields);
-=======
         return new ReferenceSpreadFieldNode(referenceNode, fields);
->>>>>>> d6b33557
     }
 
     private List<FilterNode> buildReferenceFilters(String fieldName, JsonNode fieldDef) {
@@ -359,19 +345,19 @@
         }
     }
 
-    private ConditionalReferenceNode parseConditionalReference(String fieldName, String reference,
+    private Optional<AbstractReferenceNode> parseConditionalReference(String fieldName, String reference,
                                                                List<FilterNode> filters, boolean sequential) {
         int bracketStart = reference.indexOf("[");
         int bracketEnd = reference.indexOf("]");
         
         if (bracketEnd == -1) {
             addReferenceFieldError(fieldName, "has unclosed bracket in conditional reference: " + reference);
-            return null;
+            return Optional.empty();
         }
         
         if (bracketEnd < bracketStart) {
             addReferenceFieldError(fieldName, "has invalid bracket order in conditional reference: " + reference);
-            return null;
+            return Optional.empty();
         }
         
         String collectionName = reference.substring(0, bracketStart);
@@ -380,7 +366,7 @@
         
         if (conditionStr.trim().isEmpty()) {
             addReferenceFieldError(fieldName, "has empty condition in brackets: " + reference);
-            return null;
+            return Optional.empty();
         }
         
         if (reference.length() > bracketEnd + 1 && reference.charAt(bracketEnd + 1) == '.') {
@@ -389,15 +375,15 @@
         
         if (!context.isCollectionDeclared(collectionName)) {
             addReferenceFieldError(fieldName, "references undeclared collection: " + collectionName);
-            return null;
+            return Optional.empty();
         }
         
         List<Condition> conditions = parseConditions(fieldName, conditionStr);
         if (conditions == null || conditions.isEmpty()) {
-            return null;
-        }
-        
-        return new ConditionalReferenceNode(collectionName, fieldPart, conditions, filters, sequential);
+            return Optional.empty();
+        }
+        
+        return Optional.of(new ConditionalReferenceNode(collectionName, fieldPart, conditions, filters, sequential));
     }
 
     private List<Condition> parseConditions(String fieldName, String conditionStr) {
